--- conflicted
+++ resolved
@@ -1,10 +1,6 @@
 {
   "name": "filament",
-<<<<<<< HEAD
-  "version": "1.12.5",
-=======
   "version": "1.12.6",
->>>>>>> 43ad283a
   "description": "Real-time physically based rendering engine",
   "main": "filament.js",
   "module": "filament.js",
